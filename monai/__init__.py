<<<<<<< HEAD
import os
import sys
=======

# Copyright 2020 MONAI Consortium
# Licensed under the Apache License, Version 2.0 (the "License");
# you may not use this file except in compliance with the License.
# You may obtain a copy of the License at
#     http://www.apache.org/licenses/LICENSE-2.0
# Unless required by applicable law or agreed to in writing, software
# distributed under the License is distributed on an "AS IS" BASIS,
# WITHOUT WARRANTIES OR CONDITIONS OF ANY KIND, either express or implied.
# See the License for the specific language governing permissions and
# limitations under the License.


import os, sys
from .utils.moduleutils import loadSubmodules
>>>>>>> c49febdd

from .utils.moduleutils import load_submodules

__copyright__ = "(c) 2020 MONAI Consortium"
__version__tuple__ = (0, 0, 1)
__version__ = "%i.%i.%i" % (__version__tuple__)

__basedir__ = os.path.dirname(__file__)

load_submodules(sys.modules[__name__], False)  # load directory modules only, skip loading individual files
load_submodules(sys.modules[__name__], True)  # load all modules, this will trigger all export decorations<|MERGE_RESOLUTION|>--- conflicted
+++ resolved
@@ -1,8 +1,3 @@
-<<<<<<< HEAD
-import os
-import sys
-=======
-
 # Copyright 2020 MONAI Consortium
 # Licensed under the Apache License, Version 2.0 (the "License");
 # you may not use this file except in compliance with the License.
@@ -14,12 +9,10 @@
 # See the License for the specific language governing permissions and
 # limitations under the License.
 
+import os
+import sys
 
-import os, sys
-from .utils.moduleutils import loadSubmodules
->>>>>>> c49febdd
-
-from .utils.moduleutils import load_submodules
+from .utils.moduleutils import load_submodules, loadSubmodules
 
 __copyright__ = "(c) 2020 MONAI Consortium"
 __version__tuple__ = (0, 0, 1)
